define(function (require) {
  var _ = require('lodash');
  describe('IndexPattern#flattenHit()', function () {

<<<<<<< HEAD
    var flattenHit;
    var indexPattern;
    var hit;
    var flat;

    beforeEach(module('kibana'));
    beforeEach(inject(function (Private) {
      flattenHit = Private(require('components/index_patterns/_flatten_hit'));

      indexPattern = {
        fields: {
          byName: {
            'message': { type: 'string' },
            'geo.coordinates': { type: 'geo_point' },
            'geo.dest': { type: 'string' },
            'geo.src': { type: 'string' },
            'bytes': { type: 'number' },
            '@timestamp': { type: 'date' },
            'team': { type: 'nested' },
            'team.name': { type: 'string' },
            'team.role': { type: 'string' },
            'delta': { type: 'number', scripted: true }
          }
=======
    var indexPattern = {
      fields: {
        byName: {
          'message': { type: 'string' },
          'geo.coordinates': { type: 'geo_point' },
          'geo.dest': { type: 'string' },
          'geo.src': { type: 'string' },
          'bytes': { type: 'number' },
          '@timestamp': { type: 'date' },
          'team': { type: 'nested' },
          'team.name': { type: 'string' },
          'team.role': { type: 'string' },
          'user': { type: 'conflict' },
          'user.name': { type: 'string' },
          'user.id': { type: 'conflict' },
          'delta': { type: 'number', scripted: true }
>>>>>>> babcf342
        }
      };

      hit = {
        _source: {
          message: 'Hello World',
          geo: {
            coordinates: { lat: 33.4500, lon: 112.0667 },
            dest: 'US',
            src: 'IN'
          },
          bytes: 10039103,
          '@timestamp': (new Date()).toString(),
          tags: [{ text: 'foo' }, { text: 'bar' }],
          groups: ['loners'],
          noMapping: true,
          team: [
            { name: 'foo', role: 'leader' },
            { name: 'bar', role: 'follower' },
            { name: 'baz', role: 'party boy' },
          ]
        },
<<<<<<< HEAD
        fields: {
          delta: [42],
          random: [0.12345]
        }
      };
=======
        bytes: 10039103,
        '@timestamp': (new Date()).toString(),
        tags: [{ text: 'foo' }, { text: 'bar' }],
        groups: ['loners'],
        noMapping: true,
        team: [
          { name: 'foo', role: 'leader' },
          { name: 'bar', role: 'follower' },
          { name: 'baz', role: 'party boy' },
        ],
        user: { name: 'smith', id: 123 }
      },
      fields: {
        delta: [42],
        random: [0.12345]
      }
    };
>>>>>>> babcf342

      flat = flattenHit(indexPattern, hit);
    }));

    it('flattens keys as far down as the mapping goes', function () {
      expect(flat).to.have.property('geo.coordinates', hit._source.geo.coordinates);
      expect(flat).to.not.have.property('geo.coordinates.lat');
      expect(flat).to.not.have.property('geo.coordinates.lon');
      expect(flat).to.have.property('geo.dest', 'US');
      expect(flat).to.have.property('geo.src', 'IN');
      expect(flat).to.have.property('@timestamp', hit._source['@timestamp']);
      expect(flat).to.have.property('message', 'Hello World');
      expect(flat).to.have.property('bytes', 10039103);
    });

    it('flattens keys not in the mapping', function () {
      expect(flat).to.have.property('noMapping', true);
      expect(flat).to.have.property('groups');
      expect(flat.groups).to.eql(['loners']);
    });

    it('flattens conflicting types in the mapping', function () {
      expect(flat).to.not.have.property('user');
      expect(flat).to.have.property('user.name', hit._source.user.name);
      expect(flat).to.have.property('user.id', hit._source.user.id);
    });

    it('preserves objects in arrays', function () {
      expect(flat).to.have.property('tags', hit._source.tags);
    });

    it('does not enter into nested fields', function () {
      expect(flat).to.have.property('team', hit._source.team);
      expect(flat).to.not.have.property('team.name');
      expect(flat).to.not.have.property('team.role');
      expect(flat).to.not.have.property('team[0]');
      expect(flat).to.not.have.property('team.0');
    });

    it('unwraps script fields', function () {
      expect(flat).to.have.property('delta', 42);
    });

    it('assumes that all fields are "computed fields"', function () {
      expect(flat).to.have.property('random', 0.12345);
    });
  });
});<|MERGE_RESOLUTION|>--- conflicted
+++ resolved
@@ -2,7 +2,6 @@
   var _ = require('lodash');
   describe('IndexPattern#flattenHit()', function () {
 
-<<<<<<< HEAD
     var flattenHit;
     var indexPattern;
     var hit;
@@ -24,26 +23,11 @@
             'team': { type: 'nested' },
             'team.name': { type: 'string' },
             'team.role': { type: 'string' },
+            'user': { type: 'conflict' },
+            'user.name': { type: 'string' },
+            'user.id': { type: 'conflict' },
             'delta': { type: 'number', scripted: true }
           }
-=======
-    var indexPattern = {
-      fields: {
-        byName: {
-          'message': { type: 'string' },
-          'geo.coordinates': { type: 'geo_point' },
-          'geo.dest': { type: 'string' },
-          'geo.src': { type: 'string' },
-          'bytes': { type: 'number' },
-          '@timestamp': { type: 'date' },
-          'team': { type: 'nested' },
-          'team.name': { type: 'string' },
-          'team.role': { type: 'string' },
-          'user': { type: 'conflict' },
-          'user.name': { type: 'string' },
-          'user.id': { type: 'conflict' },
-          'delta': { type: 'number', scripted: true }
->>>>>>> babcf342
         }
       };
 
@@ -64,33 +48,14 @@
             { name: 'foo', role: 'leader' },
             { name: 'bar', role: 'follower' },
             { name: 'baz', role: 'party boy' },
-          ]
+          ],
+          user: { name: 'smith', id: 123 }
         },
-<<<<<<< HEAD
         fields: {
           delta: [42],
           random: [0.12345]
         }
       };
-=======
-        bytes: 10039103,
-        '@timestamp': (new Date()).toString(),
-        tags: [{ text: 'foo' }, { text: 'bar' }],
-        groups: ['loners'],
-        noMapping: true,
-        team: [
-          { name: 'foo', role: 'leader' },
-          { name: 'bar', role: 'follower' },
-          { name: 'baz', role: 'party boy' },
-        ],
-        user: { name: 'smith', id: 123 }
-      },
-      fields: {
-        delta: [42],
-        random: [0.12345]
-      }
-    };
->>>>>>> babcf342
 
       flat = flattenHit(indexPattern, hit);
     }));
