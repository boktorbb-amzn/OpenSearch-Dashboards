define(function (require) {
  var _ = require('lodash');
  var d3 = require('d3');
  var $ = require('jquery');

  var YAxis;
  var Data;
  var el;
  var buildYAxis;
  var yAxis;
  var yAxisDiv;

  var timeSeries = [
    1408734060000,
    1408734090000,
    1408734120000,
    1408734150000,
    1408734180000,
    1408734210000,
    1408734240000,
    1408734270000,
    1408734300000,
    1408734330000
  ];

  var defaultGraphData = [
    [ 8, 23, 30, 28, 36, 30, 26, 22, 29, 24 ],
    [ 2, 13, 20, 18, 26, 20, 16, 12, 19, 14 ]
  ];

  function makeSeriesData(data) {
    return timeSeries.map(function (timestamp, i) {
      return {
        x: timestamp,
        y: data[i] || 0
      };
    });
  }

  function createData(seriesData) {
    var data = {
      hits: 621,
      label: 'test',
      ordered: {
        date: true,
        interval: 30000,
        max: 1408734982458,
        min: 1408734082458
      },
      series: seriesData.map(function (series) {
        return { values: makeSeriesData(series) };
      }),
      xAxisLabel: 'Date Histogram',
      yAxisLabel: 'Count'
    };

    var node = $('<div>').css({
      height: 40,
      width: 40
    })
    .appendTo('body')
    .addClass('y-axis-wrapper')
    .get(0);

    el = d3.select(node).datum(data);

    yAxisDiv = el.append('div')
    .attr('class', 'y-axis-div');

    var dataObj = new Data(data, {
      defaultYMin: true
    });

<<<<<<< HEAD
    yAxis = new YAxis({
      el: node,
      yMin: dataObj.getYMin(),
      yMax: dataObj.getYMax(),
      _attr: {
        margin: { top: 0, right: 0, bottom: 0, left: 0 },
        defaultYMin: true,
        setYExtents: false,
        yAxis: {}
      }
    });
=======
    buildYAxis = function (params) {
      return new YAxis(_.merge({}, params, {
        el: node,
        yMin: dataObj.getYMin(),
        yMax: dataObj.getYMax(),
        _attr: {
          margin: { top: 0, right: 0, bottom: 0, left: 0 }
        }
      }));
    };

    yAxis = buildYAxis();
>>>>>>> fbec4607
  }

  describe('Vislib yAxis Class Test Suite', function () {
    var d3Provider;

    beforeEach(module('kibana'));

    beforeEach(inject(function (Private, _d3_) {
      d3Provider = _d3_;
      Data = Private(require('components/vislib/lib/data'));
      YAxis = Private(require('components/vislib/lib/y_axis'));

      expect($('.y-axis-wrapper')).to.have.length(0);
    }));

    afterEach(function () {
      el.remove();
      yAxisDiv.remove();
    });

    describe('render Method', function () {
      beforeEach(function () {
        createData(defaultGraphData);
        expect(d3.select(yAxis.el).selectAll('.y-axis-div')).to.have.length(1);
        yAxis.render();
      });

      it('should append an svg to div', function () {
        expect(el.selectAll('svg').length).to.be(1);
      });

      it('should append a g element to the svg', function () {
        expect(el.selectAll('svg').select('g').length).to.be(1);
      });

      it('should append ticks with text', function () {
        expect(!!el.selectAll('svg').selectAll('.tick text')).to.be(true);
      });
    });

    describe('getYScale Method', function () {
      var yScale;
      var graphData;
      var domain;
      var height = 50;

      function checkDomain(min, max) {
        var domain = yScale.domain();
        expect(domain[0]).to.be.lessThan(min + 1);
        expect(domain[1]).to.be.greaterThan(max - 1);
        return domain;
      }

      function checkRange() {
        expect(yScale.range()[0]).to.be(height);
        expect(yScale.range()[1]).to.be(0);
      }

      describe('API', function () {
        beforeEach(function () {
          createData(defaultGraphData);
          yScale = yAxis.getYScale(height);
        });

        it('should return a function', function () {
          expect(_.isFunction(yScale)).to.be(true);
        });
      });

      describe('should return log values', function () {
        var domain;
        var extents;

        it('should return 1', function () {
          yAxis._attr.scale = 'log';
          extents = [0, 400];
          domain = yAxis._getExtents(extents);

          // Log scales have a yMin value of 1
          expect(domain[0]).to.be(1);
        });
      });

      describe('positive values', function () {
        beforeEach(function () {
          graphData = defaultGraphData;
          createData(graphData);
          yScale = yAxis.getYScale(height);
        });


        it('should have domain between 0 and max value', function () {
          var min = 0;
          var max = _.max(_.flatten(graphData));
          var domain = checkDomain(min, max);
          expect(domain[1]).to.be.greaterThan(0);
          checkRange();
        });
      });

      describe('negative values', function () {
        beforeEach(function () {
          graphData = [
            [ -8, -23, -30, -28, -36, -30, -26, -22, -29, -24 ],
            [ -22, -8, -30, -4, 0, 0, -3, -22, -14, -24 ]
          ];
          createData(graphData);
          yScale = yAxis.getYScale(height);
        });


        it('should have domain between min value and 0', function () {
          var min = _.min(_.flatten(graphData));
          var max = 0;
          var domain = checkDomain(min, max);
          expect(domain[0]).to.be.lessThan(0);
          checkRange();
        });

      });

      describe('positive and negative values', function () {
        beforeEach(function () {
          graphData = [
            [ 8, 23, 30, 28, 36, 30, 26, 22, 29, 24 ],
            [ 22, 8, -30, -4, 0, 0, 3, -22, 14, 24 ]
          ];
          createData(graphData);
          yScale = yAxis.getYScale(height);
        });


        it('should have domain between min and max values', function () {
          var min = _.min(_.flatten(graphData));
          var max = _.max(_.flatten(graphData));
          var domain = checkDomain(min, max);
          expect(domain[0]).to.be.lessThan(0);
          expect(domain[1]).to.be.greaterThan(0);
          checkRange();
        });
      });
<<<<<<< HEAD

      describe('validate user defined values', function () {
        var newDomain;
        var min;
        var max;

        beforeEach(function () {
          yAxis._attr.mode = 'stacked';
          yAxis._attr.setYExtents = false;
          yAxis._attr.yAxis = {};
        });

        it('should throw a NaN error', function () {
          min = 'Not a number';
          max = 12;

          expect(function () {
            yAxis._validateUserExtents(min, max);
          }).to.throwError();
        });

        it('should return a decimal value', function () {
          yAxis._attr.mode = 'percentage';
          yAxis._attr.setYExtents = true;
          domain = [];
          domain[0] = yAxis._attr.yAxis.min = 20;
          domain[1] = yAxis._attr.yAxis.max = 80;
          newDomain = yAxis._validateUserExtents(domain);

          expect(newDomain[0]).to.be(domain[0] / 100);
          expect(newDomain[1]).to.be(domain[1] / 100);
        });

        it('should return the user defined value', function () {
          domain = [20, 50];
          newDomain = yAxis._validateUserExtents(domain);

          expect(newDomain[0]).to.be(domain[0]);
          expect(newDomain[1]).to.be(domain[1]);
        });
      });

      describe('should throw an error when', function () {
        var min;
        var max;

        it('min === max', function () {
          min = 12;
          max = 12;

          expect(function () {
            yAxis._validateAxisExtents(min, max);
          }).to.throwError();
        });

        it('min > max', function () {
          min = 30;
          max = 10;

          expect(function () {
            yAxis._validateAxisExtents(min, max);
          }).to.throwError();
        });
      });
    });

    describe('formatAxisLabel method', function () {
      var num = 1e9;
      var val;
=======
>>>>>>> fbec4607

      describe('should not return a nice scale when defaultYExtents is true', function () {
        beforeEach(function () {
          createData(defaultGraphData);
          yAxis._attr.defaultYExtents = true;
          yAxis.getYAxis(height);
          yAxis.render();
        });

        it('not return a nice scale', function () {
          var min = _.min(_.flatten(defaultGraphData));
          var max = _.max(_.flatten(defaultGraphData));
          var domain = yAxis.yAxis.scale().domain();
          expect(domain[0]).to.be(min);
          expect(domain[1]).to.be(max);
        });
      });
    });

    describe('getScaleType method', function () {
      var fnNames = ['linear', 'log', 'square root'];

      it('should return a function', function () {
        fnNames.forEach(function (fnName) {
          var isFunction = (typeof yAxis._getScaleType(fnName) === 'function');
          expect(isFunction).to.be(true);
        });

        // if no value is provided to the function, scale should default to a linear scale
        expect(typeof yAxis._getScaleType()).to.be('function');
      });

      it('should throw an error if function name is undefined', function () {
        expect(function () {
          yAxis._getScaleType('square');
        }).to.throwError();
      });
    });

    describe('_logDomain method', function () {
      it('should throw an error', function () {
        expect(function () {
          yAxis._logDomain(-10, -5);
        }).to.throwError();
        expect(function () {
          yAxis._logDomain(-10, 5);
        }).to.throwError();
        expect(function () {
          yAxis._logDomain(0, -5);
        }).to.throwError();
      });

      it('should return a yMin value of 1', function () {
        var yMin = yAxis._logDomain(0, 200)[0];
        expect(yMin).to.be(1);
      });
    });

<<<<<<< HEAD
=======
    describe('getDomain method', function () {
      beforeEach(function () {
        // Need to set this to false before each test since its
        // status changes in one of the tests below. Having this set to
        // true causes other tests to fail that need this attr to be set to false.
        yAxis._attr.defaultYExtents = false;
      });

      it('should return a log domain', function () {
        var scale = 'log';
        var yMin = 0;
        var yMax = 400;
        var domain = yAxis.getDomain(scale, yMin, yMax);

        // Log scales have a yMin value of 1
        expect(domain[0]).to.be(1);
      });

      it('should return the default y axis extents (i.e. the min and max values)', function () {
        var scale = 'linear';
        var yMin = 25;
        var yMax = 150;
        var domain;

        yAxis._attr.defaultYExtents = true;
        domain = yAxis.getDomain(scale, yMin, yMax);

        expect(domain[0]).to.be(yMin);
        expect(domain[1]).to.be(yMax);
      });

      it('should throw a no results error if yMin and yMax values are both 0', function () {
        expect(function () {
          yAxis.getDomain('linear', 0, 0);
        }).to.throwError();
      });

      it('should return the correct min and max values', function () {
        var extents = [
          [-5, 20],
          [-30, -10],
          [5, 20]
        ];

        extents.forEach(function (extent) {
          var domain = yAxis.getDomain('linear', extent[0], extent[1]);

          if (extent[0] < 0 && extent[1] > 0) {
            expect(domain[0]).to.be(extent[0]);
            expect(domain[1]).to.be(extent[1]);
          }

          if (extent[0] < 0 && extent[1] < 0) {
            expect(domain[0]).to.be(extent[0]);
            expect(domain[1]).to.be(0);
          }

          if (extent[0] > 0 && extent[1] > 0) {
            expect(domain[0]).to.be(0);
            expect(domain[1]).to.be(extent[1]);
          }
        });
      });
    });

>>>>>>> fbec4607
    describe('getYAxis method', function () {
      var mode, yMax, yScale;
      beforeEach(function () {
        createData(defaultGraphData);
        mode = yAxis._attr.mode;
        yMax = yAxis.yMax;
        yScale = yAxis.getYScale;
      });

      afterEach(function () {
        yAxis._attr.mode = mode;
        yAxis.yMax = yMax;
        yAxis.getYScale = yScale;
      });

      it('should use percentage format for percentages', function () {
        yAxis._attr.mode = 'percentage';
        var tickFormat = yAxis.getYAxis().tickFormat();
        expect(tickFormat(1)).to.be('100%');
      });

      it('should use decimal format for small values', function () {
        yAxis.yMax = 1;
        var tickFormat = yAxis.getYAxis().tickFormat();
        expect(tickFormat(0.8)).to.be('0.8');
      });

      it('should throw an error if yScale is NaN', function () {
        yAxis.getYScale = function () { return NaN; };
        expect(function () {
          yAxis.getYAxis();
        }).to.throwError();
      });
    });

    describe('draw Method', function () {
      beforeEach(function () {
        createData(defaultGraphData);
      });

      it('should be a function', function () {
        expect(_.isFunction(yAxis.draw())).to.be(true);
      });
    });

    describe('tickScale Method', function () {
      beforeEach(function () {
        createData(defaultGraphData);
      });

      it('should return the correct number of ticks', function () {
        expect(yAxis.tickScale(1000)).to.be(11);
        expect(yAxis.tickScale(40)).to.be(3);
        expect(yAxis.tickScale(20)).to.be(0);
      });
    });

    describe('#tickFormat()', function () {
      var formatter = function () {};

      it('returns a basic number formatter by default', function () {
        var yAxis = buildYAxis();
        expect(yAxis.tickFormat()).to.not.be(formatter);
        expect(yAxis.tickFormat()(1)).to.be('1');
      });

      it('returns the yAxisFormatter when passed', function () {
        var yAxis = buildYAxis({
          yAxisFormatter: formatter
        });
        expect(yAxis.tickFormat()).to.be(formatter);
      });

      it('returns a percentage formatter when the vis is in percentage mode', function () {
        var yAxis = buildYAxis({
          yAxisFormatter: formatter,
          _attr: {
            mode: 'percentage'
          }
        });

        expect(yAxis.tickFormat()).to.not.be(formatter);
        expect(yAxis.tickFormat()(1)).to.be('100%');
      });
    });
  });
});<|MERGE_RESOLUTION|>--- conflicted
+++ resolved
@@ -71,32 +71,21 @@
       defaultYMin: true
     });
 
-<<<<<<< HEAD
-    yAxis = new YAxis({
-      el: node,
-      yMin: dataObj.getYMin(),
-      yMax: dataObj.getYMax(),
-      _attr: {
-        margin: { top: 0, right: 0, bottom: 0, left: 0 },
-        defaultYMin: true,
-        setYExtents: false,
-        yAxis: {}
-      }
-    });
-=======
     buildYAxis = function (params) {
       return new YAxis(_.merge({}, params, {
         el: node,
         yMin: dataObj.getYMin(),
         yMax: dataObj.getYMax(),
         _attr: {
-          margin: { top: 0, right: 0, bottom: 0, left: 0 }
+          margin: { top: 0, right: 0, bottom: 0, left: 0 },
+          defaultYMin: true,
+          setYExtents: false,
+          yAxis: {}
         }
       }));
     };
 
     yAxis = buildYAxis();
->>>>>>> fbec4607
   }
 
   describe('Vislib yAxis Class Test Suite', function () {
@@ -207,7 +196,6 @@
           yScale = yAxis.getYScale(height);
         });
 
-
         it('should have domain between min value and 0', function () {
           var min = _.min(_.flatten(graphData));
           var max = 0;
@@ -215,7 +203,6 @@
           expect(domain[0]).to.be.lessThan(0);
           checkRange();
         });
-
       });
 
       describe('positive and negative values', function () {
@@ -228,7 +215,6 @@
           yScale = yAxis.getYScale(height);
         });
 
-
         it('should have domain between min and max values', function () {
           var min = _.min(_.flatten(graphData));
           var max = _.max(_.flatten(graphData));
@@ -238,7 +224,6 @@
           checkRange();
         });
       });
-<<<<<<< HEAD
 
       describe('validate user defined values', function () {
         var newDomain;
@@ -305,29 +290,27 @@
       });
     });
 
-    describe('formatAxisLabel method', function () {
-      var num = 1e9;
-      var val;
-=======
->>>>>>> fbec4607
-
-      describe('should not return a nice scale when defaultYExtents is true', function () {
-        beforeEach(function () {
-          createData(defaultGraphData);
-          yAxis._attr.defaultYExtents = true;
-          yAxis.getYAxis(height);
-          yAxis.render();
-        });
-
-        it('not return a nice scale', function () {
-          var min = _.min(_.flatten(defaultGraphData));
-          var max = _.max(_.flatten(defaultGraphData));
-          var domain = yAxis.yAxis.scale().domain();
-          expect(domain[0]).to.be(min);
-          expect(domain[1]).to.be(max);
-        });
-      });
-    });
+    //describe('formatAxisLabel method', function () {
+    //  var num = 1e9;
+    //  var val;
+    //
+    //  describe('should not return a nice scale when defaultYExtents is true', function () {
+    //    beforeEach(function () {
+    //      createData(defaultGraphData);
+    //      yAxis._attr.defaultYExtents = true;
+    //      yAxis.getYAxis(height);
+    //      yAxis.render();
+    //    });
+    //
+    //    it('not return a nice scale', function () {
+    //      var min = _.min(_.flatten(defaultGraphData));
+    //      var max = _.max(_.flatten(defaultGraphData));
+    //      var domain = yAxis.yAxis.scale().domain();
+    //      expect(domain[0]).to.be(min);
+    //      expect(domain[1]).to.be(max);
+    //    });
+    //  });
+    //});
 
     describe('getScaleType method', function () {
       var fnNames = ['linear', 'log', 'square root'];
@@ -368,74 +351,6 @@
       });
     });
 
-<<<<<<< HEAD
-=======
-    describe('getDomain method', function () {
-      beforeEach(function () {
-        // Need to set this to false before each test since its
-        // status changes in one of the tests below. Having this set to
-        // true causes other tests to fail that need this attr to be set to false.
-        yAxis._attr.defaultYExtents = false;
-      });
-
-      it('should return a log domain', function () {
-        var scale = 'log';
-        var yMin = 0;
-        var yMax = 400;
-        var domain = yAxis.getDomain(scale, yMin, yMax);
-
-        // Log scales have a yMin value of 1
-        expect(domain[0]).to.be(1);
-      });
-
-      it('should return the default y axis extents (i.e. the min and max values)', function () {
-        var scale = 'linear';
-        var yMin = 25;
-        var yMax = 150;
-        var domain;
-
-        yAxis._attr.defaultYExtents = true;
-        domain = yAxis.getDomain(scale, yMin, yMax);
-
-        expect(domain[0]).to.be(yMin);
-        expect(domain[1]).to.be(yMax);
-      });
-
-      it('should throw a no results error if yMin and yMax values are both 0', function () {
-        expect(function () {
-          yAxis.getDomain('linear', 0, 0);
-        }).to.throwError();
-      });
-
-      it('should return the correct min and max values', function () {
-        var extents = [
-          [-5, 20],
-          [-30, -10],
-          [5, 20]
-        ];
-
-        extents.forEach(function (extent) {
-          var domain = yAxis.getDomain('linear', extent[0], extent[1]);
-
-          if (extent[0] < 0 && extent[1] > 0) {
-            expect(domain[0]).to.be(extent[0]);
-            expect(domain[1]).to.be(extent[1]);
-          }
-
-          if (extent[0] < 0 && extent[1] < 0) {
-            expect(domain[0]).to.be(extent[0]);
-            expect(domain[1]).to.be(0);
-          }
-
-          if (extent[0] > 0 && extent[1] > 0) {
-            expect(domain[0]).to.be(0);
-            expect(domain[1]).to.be(extent[1]);
-          }
-        });
-      });
-    });
-
->>>>>>> fbec4607
     describe('getYAxis method', function () {
       var mode, yMax, yScale;
       beforeEach(function () {
