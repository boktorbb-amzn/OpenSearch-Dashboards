--- conflicted
+++ resolved
@@ -1,133 +1,3 @@
-<<<<<<< HEAD
-define(function(require) {
-
-    var d3 = require('d3');
-
-    function legend (elem, colors, chart) {
-
-        var vis = d3.select(elem),
-            chartWrap = vis.select('.chartwrapper'),
-            legendWrap = vis.append('div').attr('class', 'legendwrapper'),
-            allLayers = chartWrap.selectAll('rect'),
-            header = legendWrap.append('div').attr('class', 'header'),
-            list,
-            itm,
-            allItms;
-
-        header
-            .append('div')
-            .attr('class', 'column-labels')
-            .html('<span class="btn btn-xs btn-default legend-toggle"><i class="fa fa-list-ul"></i></span>;');
-
-        list = legendWrap.append('ul')
-            .attr('class', 'legend-ul')
-            .selectAll('li')
-            .data(d3.keys(colors))
-            .enter().append('li')
-            .attr('class', function (d) {
-                var label = d !== undefined ?
-                    d.replace(/[.]+|[/]+|[\s]+|[#]+|[*]+|[;]+|[(]+|[)]+|[:]+|[,]+/g, '') : undefined;
-
-                return 'legends rl rl-' + label;
-            })
-            .html(function(d) {
-                var str = '<span class="dots" style="background:' + colors[d] + '"></span>' + d + '';
-
-                return str;
-            });
-
-        allItms = vis.selectAll('li.legends').style('cursor', 'pointer');
-
-        list
-            .on('mouseover', function (d) {
-                // chart layer
-                // Regex to remove ., /, white space, *, ;, (, ), :, , from labels.
-                var label = d !== undefined ?
-                    d.replace(/[.]+|[/]+|[\s]+|[#]+|[*]+|[;]+|[(]+|[)]+|[:]+|[,]+/g, '') : undefined,
-                    layerClass = '.rl-' + label;
-
-                allLayers  = vis.selectAll('.rl').style('opacity', 0.3);
-
-                vis.selectAll(layerClass).style('opacity', 1);
-
-                // legend list
-                allItms.style('opacity', 0.3);
-                itm = d3.select(this).style('opacity', 1);
-            })
-            .on('mouseout', function () {
-                allLayers  = vis.selectAll('.rl').style('opacity', 1);
-                allItms.style('opacity', 1);
-            });
-
-        // toggle header
-        function closeheader(e) {
-            var vwidth = vis.style('width'),
-                legwidth = +vwidth.substr(0,vwidth.length-2);
-
-            chartWrap.style('width', function() {
-                return legwidth - 30 + 'px';
-            });
-
-            legendWrap
-                .classed('legend-open', false)
-                .style('width', '30px')
-                .style('height', '30px');
-
-            header
-                .select('.column-labels')
-                .html('<span class="btn btn-xs btn-default legend-toggle"><i class="fa fa-list-ul"></i></span>&nbsp;');
-
-            header
-                .select('.legend-toggle')
-                .on( 'click', function (e) {
-                    var sel = d3.select(this)[0].parentNode;
-                    toggleheader(e);
-                });
-        }
-
-        function openheader(e) {
-            var vheight = vis.style('height'),
-                vwidth = vis.style('width'),
-                legheight = +vheight.substr(0,vheight.length-2) - 68,
-                legwidth = +vwidth.substr(0,vwidth.length-2);
-
-            chartWrap.style('width', function() {
-                return legwidth - 180 + 'px';
-            });
-
-            legendWrap
-                .classed('legend-open', true)
-                .style('width', '170px')
-                .style('height', legheight + 'px');
-
-            header
-                .select('.column-labels')
-                .html('<span class="btn btn-xs legend-toggle btn-primary"><i class="fa fa-list-ul"></i></span>');
-
-            header
-                .select('.legend-toggle')
-                .on( 'click', function (e) {
-                    var sel = d3.select(this)[0].parentNode;
-                    toggleheader(e);
-                });
-        }
-
-        function toggleheader (e) {
-            if (chart.headerOpen === undefined || chart.headerOpen === false) {
-                chart.headerOpen = true;
-                openheader(e);
-            } else {
-                chart.headerOpen = false;
-                closeheader(e);
-            }
-
-            chart.resize();
-        }
-
-        // check for last state
-        if ( chart.headerOpen === true ) { openheader(); }
-        else { closeheader(); }
-=======
 define(function (require) {
   var d3 = require('d3');
 
@@ -218,7 +88,6 @@
           var sel = d3.select(this)[0].parentNode;
           toggleheader(e);
         });
->>>>>>> 4db5a156
     }
 
     function openheader(e) {
