define(function (require) {
  return function VisTypeService(Private) {
    var _ = require('lodash');
    var Registry = require('utils/registry/registry');

    return new Registry({
      index: ['name'],
      initialSet: [
        Private(require('components/vis_types/histogram')),
<<<<<<< HEAD
        // Private(require('components/vis_types/line')),
        Private(require('components/vis_types/pie'))
=======
        Private(require('components/vis_types/line')),
        // Private(require('components/vis_types/pie'))
>>>>>>> 5a71eca0
      ]
    });
  };
});<|MERGE_RESOLUTION|>--- conflicted
+++ resolved
@@ -7,13 +7,8 @@
       index: ['name'],
       initialSet: [
         Private(require('components/vis_types/histogram')),
-<<<<<<< HEAD
-        // Private(require('components/vis_types/line')),
+        Private(require('components/vis_types/line')),
         Private(require('components/vis_types/pie'))
-=======
-        Private(require('components/vis_types/line')),
-        // Private(require('components/vis_types/pie'))
->>>>>>> 5a71eca0
       ]
     });
   };
