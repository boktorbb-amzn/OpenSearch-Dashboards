<kbn-settings-app section="indices">
  <kbn-settings-indices>
    <div data-test-subj="addData">
      <div class="page-header">
        <h1>Add Data</h1>
        Before we can get to the fun stuff, we'll have to get some data into your Elasticsearch cluster.
        Pick the option that best suits your use case below, and we'll guide you through the process!
      </div>

      <h4>
        <a href="#/settings/indices/create/existing" data-test-subj="existingIndices">Existing Indices</a>
      </h4>
      <div>
        Pick this option if you already have data in Elasticsearch.
      </div>
<<<<<<< HEAD

      <h4>
        <a href="#/settings/indices/create/filebeat">Tail a File</a>
      </h4>
      <div>
        Pick this option if you have log file data you'd like to send to Elasticsearch.
      </div>

      <h4>
        <a href="#/settings/indices/create/upload">Upload</a>
      </h4>
      <div>
        Got CSVs? Upload them here. No pain, all gain.
      </div>
=======
>>>>>>> dbb1eeaf
    </div>
  </kbn-settings-indices>
</kbn-settings-app><|MERGE_RESOLUTION|>--- conflicted
+++ resolved
@@ -13,14 +13,6 @@
       <div>
         Pick this option if you already have data in Elasticsearch.
       </div>
-<<<<<<< HEAD
-
-      <h4>
-        <a href="#/settings/indices/create/filebeat">Tail a File</a>
-      </h4>
-      <div>
-        Pick this option if you have log file data you'd like to send to Elasticsearch.
-      </div>
 
       <h4>
         <a href="#/settings/indices/create/upload">Upload</a>
@@ -28,8 +20,6 @@
       <div>
         Got CSVs? Upload them here. No pain, all gain.
       </div>
-=======
->>>>>>> dbb1eeaf
     </div>
   </kbn-settings-indices>
 </kbn-settings-app>